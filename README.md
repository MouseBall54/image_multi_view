--- conflicted
+++ resolved
@@ -318,7 +318,6 @@
 npm run deploy   # Deploy to GitHub Pages
 ```
 
-<<<<<<< HEAD
 ### Contributing Guidelines
 1. **Fork** the repository
 2. **Create** a feature branch (`git checkout -b feature/amazing-feature`)
@@ -419,121 +418,7 @@
 - **Issues** - [GitHub Issues](https://github.com/MouseBall54/image_multi_view/issues)
 - **Discussions** - [GitHub Discussions](https://github.com/MouseBall54/image_multi_view/discussions)
 - **Wiki** - [Project Wiki](https://github.com/MouseBall54/image_multi_view/wiki)
-=======
-## Windows Desktop App Build
-
-CompareX can be built as a native Windows desktop application using Electron.
-
-### Prerequisites
-
-- Node.js (v18 or later)
-- Windows operating system (for proper ICO icon generation)
-- Git (for cloning the repository)
-
-### Setup
-
-1. **Clone and install dependencies:**
-   ```bash
-   git clone <repository-url>
-   cd image_multi_view_win
-   npm install
-   ```
-
-2. **Verify icon assets:**
-   Ensure the following icon files exist in the `assets/` folder:
-   - `icon.png` - Main source icon (any size, preferably 512x512 or larger)
-   - `icon-16.png` through `icon-256.png` - Generated icon sizes
-   - `icon.ico` - Windows ICO file containing multiple sizes
-
-### Build Commands
-
-- **Development mode:**
-  ```bash
-  npm run electron:dev
-  ```
-  Runs the Electron app in development mode with hot reload.
-
-- **Build Windows installer:**
-  ```bash
-  npm run electron:pack:win
-  ```
-  Creates a Windows installer (.exe) in the `dist-electron/` folder.
-
-- **Build all platforms:**
-  ```bash
-  npm run electron:pack
-  ```
-  Builds for all configured platforms.
-
-### Build Output
-
-After running `npm run electron:pack:win`, you'll find:
-
-- `CompareX Setup 1.0.0.exe` - Windows installer
-- `win-unpacked/CompareX.exe` - Standalone executable
-- `latest.yml` - Auto-updater metadata
-
-### Icon Configuration
-
-The Windows build uses a custom icon system with multiple sizes:
-
-- **Source**: `assets/icon.png` (X_4.png design with 4 different X styles)
-- **Sizes**: 16×16, 32×32, 48×48, 64×64, 128×128, 256×256 pixels
-- **Format**: ICO file containing all sizes for optimal Windows compatibility
-- **Usage**: App icon, taskbar, desktop shortcut, installer
-
-### Build Configuration
-
-The Windows build is configured in `package.json`:
-
-```json
-"build": {
-  "win": {
-    "target": "nsis",
-    "icon": "assets/icon.ico",
-    "requestedExecutionLevel": "asInvoker",
-    "artifactName": "${productName}-${version}-setup.${ext}"
-  },
-  "nsis": {
-    "oneClick": false,
-    "allowToChangeInstallationDirectory": true,
-    "createDesktopShortcut": true,
-    "createStartMenuShortcut": true,
-    "installerIcon": "assets/icon.ico",
-    "uninstallerIcon": "assets/icon.ico"
-  }
-}
-```
-
-### Troubleshooting
-
-**ICO file errors:**
-- Ensure `assets/icon.ico` contains proper Windows ICO format with multiple sizes
-- The ICO must include at least a 256×256 pixel image
-- Use proper ICO generation tools if regeneration is needed
-
-**Build failures:**
-- Verify Node.js version (v18+)
-- Clear `node_modules` and reinstall: `rm -rf node_modules && npm install`
-- Check that all required PNG sizes exist in `assets/` folder
-
-**Missing dependencies:**
-- Run `npm install` to ensure all dev dependencies are installed
-- Sharp and electron-builder packages are required for the build process
-
-### Distribution
-
-The generated installer (`CompareX Setup 1.0.0.exe`) can be distributed to users. It includes:
-- NSIS-based installer with custom CompareX icon
-- Desktop and Start Menu shortcuts
-- Uninstaller with proper cleanup
-- No admin privileges required for installation
-
-## Stack & Structure
->>>>>>> 6b7c6486
 
 ---
 
-**Made with ❤️ by [MouseBall54](https://github.com/MouseBall54)**
-
 *CompareX - Where image analysis meets professional workflow*